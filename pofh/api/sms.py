# encoding: utf-8
""" SMS nonce API.

This module presents an API that lets users identify themselves, and verify
their identity by using a one time code (nonce) sent to their mobile phone.

Settings
--------
``NONCE_EXPIRE_MINUTES`` (:py:class:`int`)
    How long the one time code is valid, in minutes. Defaults to
    `NONCE_DEFAULT_EXPIRE_MINUTES`.

``NONCE_LENGTH`` (:py:class:`int`)
    Number of characters in the one time code. Defaults to
    `NONCE_DEFAULT_LENGTH`.


SMS templates
-------------
The SMS will contain text from an internal default template, ``sms-code``. To
customize this template, place a template named ``sms-code`` and/or one or more
localized templates named ``sms-code.<language-tag>`` in the application
templates folder.

The templates folder defaults to a directory named ``templates`` in the
application instance path.

Templates will receive two context variables:

``minutes``
    How many minutes the template is valid for.

``code``
    The one time code that matches the issued JWT.

In debug mode, an additional route for testing the templates is added to the
API.

"""
from __future__ import unicode_literals, absolute_import, division

import string
import random

from flask import g, jsonify, current_app, url_for
from flask import render_template
from flask import Blueprint
from marshmallow import fields, Schema
from datetime import timedelta

from .. import auth
from ..auth.token import JWTAuthToken
from ..idm import get_idm_client
from ..sms import send_sms
from ..recaptcha import require_recaptcha
from ..template import add_template, get_localized_template
from .utils import input_schema
<<<<<<< HEAD
from ..apierror import ApiError
from ..redis import store
=======
from .apierror import ApiError
from ..redisclient import store
>>>>>>> 47a44972
from ..stats import statsd
from .password import create_password_token, NS_SET_PASSWORD


API = Blueprint('sms', __name__, url_prefix='/sms')

NS_VERIFY_NONCE = 'allow-verify-nonce'

NONCE_PREFIX = 'sms-nonce:'
NONCE_DEFAULT_LENGTH = 6
NONCE_DEFAULT_EXPIRE_MINUTES = 10

SMS_METRIC_TIME = "kpi.sms.time_used"
SMS_METRIC_INIT = "kpi.sms.init"
SMS_METRIC_DONE = "kpi.sms.done"
SMS_METRIC_DIFF = "kpi.sms.diff"


class InvalidMobileNumber(ApiError):
    code = 400


class NotFoundError(ApiError):
    code = 400


class ServiceUnavailable(ApiError):
    code = 403
    error_type = 'reserved'


class InvalidNonce(ApiError):
    code = 401


# default sms template
add_template('sms-code',
             "Code: {{ code }}\nValid for {{ minutes }} minutes\n")


class SmsIdentitySchema(Schema):
    """ Verify identity schema. """
    identifier_type = fields.String(required=False, allow_none=False)
    identifier = fields.String(required=True, allow_none=False)
    username = fields.String(required=True, allow_none=False)
    mobile = fields.String(required=True, allow_none=False)


class NonceSchema(Schema):
    """ Verify nonce schema. """
    nonce = fields.String(required=True, allow_none=False)


def get_nonce_length(app):
    """ Get nonce length for current app. """
    return int(app.config['NONCE_LENGTH'])


def get_nonce_expire(app):
    """ Get nonce expire time for current app. """
    return timedelta(minutes=int(app.config['NONCE_EXPIRE_MINUTES']))


def generate_nonce(length):
    """ Generate a nonce of a given length. """
    # TODO: Mixed casing or longer length?
    alphanum = string.digits + string.ascii_letters
    return ''.join(random.choice(alphanum) for n in range(length))


def save_nonce(identifier, nonce, duration):
    """ Store a new issued nonce value. """
    name = '{!s}{!s}'.format(NONCE_PREFIX, identifier)
    store.setex(name, duration, nonce)  # NOTE: StrictRedis argument order


def check_nonce(identifier, nonce):
    """ Check if a given nonce value is valid. """
    name = '{!s}{!s}'.format(NONCE_PREFIX, identifier)
    return nonce and store.get(name) == nonce


def clear_nonce(identifier):
    """ Clear a used nonce value. """
    name = '{!s}{!s}'.format(NONCE_PREFIX, identifier)
    store.delete(name)


@API.route('', methods=['POST'])
@require_recaptcha()
@input_schema(SmsIdentitySchema)
def identify(data):
    """ Check submitted person info and send sms nonce.

    Request
        The request should include fields:

        ``identifier_type``
            A person identifier type.
        ``identifier``
            An person identifier.
        ``username``
            Username of a user to change passwords for.
        ``mobile``
            A mobile number to send the nonce to.

    Response
        The response includes a JSON document with a JWT that can be used to
        verify the sent nonce: ``{"token": "..."}``

    Errors
        400: schema error
        400: not found
        400: invalid number
        401: invalid recapthca
        403: reserved

    """
    client = get_idm_client()
    person_id = client.get_person(data["identifier_type"], data["identifier"])

    if person_id is None:
        raise NotFoundError()

    # Check username
    if data["username"] not in client.get_usernames(person_id):
        raise NotFoundError()
    if not client.can_use_sms_service(data["username"]):
        # record stats?
        raise ServiceUnavailable()

    # Check mobile number
    # TODO: Use phonenumbers/dispatcher.parse to compare numbers?
    #       That way, end users don't have to guess the internal formatting in
    #       the IdM
    if data["mobile"] not in client.get_mobile_numbers(person_id):
        # record stats?
        raise InvalidMobileNumber()

    # Everything is OK, store and send nonce
    identifier = '{!s}:{!s}'.format(data["username"], data["mobile"])

    expire = get_nonce_expire(current_app)
    nonce = generate_nonce(get_nonce_length(current_app))
    save_nonce(identifier, nonce, expire)

    template = get_localized_template('sms-code')
    message = render_template(
        template,
        code=nonce,
        minutes=expire.total_seconds()//60)
    if not send_sms(data["mobile"], message):
        return ("Unable to send SMS", 500)

    # TODO: Re-use existing jti?
    token = JWTAuthToken.new(namespace=NS_VERIFY_NONCE,
                             identity=identifier)
    return jsonify({
        'token': auth.encode_token(token),
        'href': url_for('.verify_code'),
    })


@API.route('/verify', methods=['POST', ])
@auth.require_jwt(namespaces=[NS_VERIFY_NONCE, ])
@input_schema(NonceSchema)
def verify_code(data):
    """ Check submitted sms nonce.

    Request
        The request should include a field with the ``nonce`` to verify.

    Response
        The response includes a JSON document with a JWT that can be used to
        set a new password: ``{"token": "..."}``

    Errors
        400: schema error
        401: invalid nonce
        401: missing jwt
        403: invalid jwt

    """
    identifier = g.current_token.identity

    if not check_nonce(identifier, data["nonce"]):
        # record stats?
        raise InvalidNonce()

    username, mobile = identifier.split(':')

    # TODO: Invalidate previous token?

    token = create_password_token(username)

    return jsonify({
        'token': auth.encode_token(token),
        'href': url_for('password.change_password')
    })


def test_template():
    """ Render a test template. """
    template = get_localized_template('sms-code')
    expire = get_nonce_expire(current_app)
    length = get_nonce_length(current_app)
    return render_template(
        template,
        code=generate_nonce(length),
        minutes=expire.total_seconds()//60)


@auth.signal_token_sign.connect
def _record_metric_init(token, **kwargs):
    """ Records usage metrics. """
    # Whenever a *new* token with namespace `NS_VERIFY_NONCE` is signed, we
    # assume new "sms session" has been started.
    if (token.namespace != NS_VERIFY_NONCE or
            (g.current_token is not None and
             g.current_token.jti == token.jti)):
        # ignore unrelated tokens and token renewal
        return
    statsd.incr(SMS_METRIC_INIT)
    statsd.incr(SMS_METRIC_DIFF)


@auth.signal_token_sign.connect
def _record_metric_done(token, **kwargs):
    """ Records usage metrics. """
    # This is intended as a receiver for `auth.signal_token_sign`. Whenever a
    # *new* token with namespace `NS_SET_PASSWORD` is signed, using a
    # `NS_VERIFY_NONCE` token, we regard the "sms session" to be over.
    if (g.current_token is None or
            g.current_token.namespace != NS_VERIFY_NONCE or
            token.namespace != NS_SET_PASSWORD):
        # unrelated event
        return
    try:
        time_used_ms = int(
            (token.iat - g.current_token.iat).total_seconds() * 1000)
    except:
        return
    statsd.timing(SMS_METRIC_TIME, time_used_ms)
    statsd.incr(SMS_METRIC_DONE)
    statsd.decr(SMS_METRIC_DIFF)


def init_api(app):
    """ Read config and register SMS API blueprint. """
    app.config.setdefault('NONCE_EXPIRE_MINUTES', NONCE_DEFAULT_EXPIRE_MINUTES)
    app.config.setdefault('NONCE_LENGTH', NONCE_DEFAULT_LENGTH)
    if app.debug:
        API.route('/test-template')(test_template)
    app.register_blueprint(API)<|MERGE_RESOLUTION|>--- conflicted
+++ resolved
@@ -55,13 +55,8 @@
 from ..recaptcha import require_recaptcha
 from ..template import add_template, get_localized_template
 from .utils import input_schema
-<<<<<<< HEAD
 from ..apierror import ApiError
-from ..redis import store
-=======
-from .apierror import ApiError
 from ..redisclient import store
->>>>>>> 47a44972
 from ..stats import statsd
 from .password import create_password_token, NS_SET_PASSWORD
 
