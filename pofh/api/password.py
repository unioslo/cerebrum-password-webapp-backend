--- conflicted
+++ resolved
@@ -35,19 +35,11 @@
     password = fields.String(required=True, allow_none=False)
 
 
-<<<<<<< HEAD
 @API.route('/authenticate', methods=['POST'])
+@require_recaptcha()
 @utils.input_schema(BasicAuthSchema)
 def authenticate(data):
-=======
-@API.route('/auth', methods=['POST'])
-@require_recaptcha()
-@utils.validate_schema(BasicAuthSchema)
-def authenticate():
->>>>>>> 984d09d6
     """ Authenticate using username and password. """
-    data = utils.get_request_data(request)
-
     client = get_idm_client()
     if not client.verify_current_password(data["username"], data["password"]):
         # TODO: Proper exception
