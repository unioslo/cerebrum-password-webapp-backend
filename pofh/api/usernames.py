--- conflicted
+++ resolved
@@ -27,18 +27,11 @@
     identifier = fields.String(required=True, allow_none=False)
 
 
-<<<<<<< HEAD
 @API.route('/identify', methods=['POST'])
+@require_recaptcha()
 @utils.input_schema(IdentitySchema)
 def authenticate(data):
-=======
-@API.route('/auth', methods=['POST'])
-@require_recaptcha()
-@utils.validate_schema(IdentitySchema)
-def authenticate():
->>>>>>> 984d09d6
     """ Identify person. """
-    data = utils.get_request_data(request)
     client = idm.get_idm_client()
     person_id = client.get_person(data["identifier_type"], data["identifier"])
 
