# encoding: utf-8
""" This sub-package includes functionality for verifying a Google reCAPTCHA
response included in forms.

Settings
--------
The following settings are used from the Flask configuration:

``RECAPTCHA_ENABLE`` (:py:class:`bool`)
    Set to True to enable Google ReCAPTCHA.

``RECAPTCHA_SITE_KEY`` (:py:class:`str`)
    The site key for ReCAPTCHA.

``RECAPTCHA_SECRET_KEY`` (:py:class:`str`)
    The secret key for ReCAPTCHA.

``RECAPTCHA_VERIFY_URL`` (:py:class:`str`)
    The URL used to verify a ReCAPTCHA field.

"""
from __future__ import unicode_literals

from werkzeug.local import LocalProxy
from werkzeug.exceptions import BadRequest
from flask import request, current_app
from flask import Blueprint, url_for, render_template
from functools import wraps
import requests
import blinker
from warnings import warn

from ..extension import FlaskExtension


DEFAULT_FIELD_NAME = 'g-recaptcha-response'
DEFAULT_VERIFY_URL = 'https://www.google.com/recaptcha/api/siteverify'


class RecaptchaClient(object):
    """ Google ReCAPTCHA validator.

    Usage:

    ::

        secret_key = "6Le..."
        verify_url = "https://www.google.com/recaptcha/api/siteverify"
        response = "03AHJ..."
        remoteip = "127.0.0.1"
        validator = RecaptchaClient(secret_key, verify_url)
        if validator(response, remoteip):
            ...

    """

    signal_start = blinker.signal('pofh.recaptcha.start')
    signal_done = blinker.signal('pofh.recaptcha.done')
    signal_error = blinker.signal('pofh.recaptcha.error')

    def __init__(self, secret_key, verify_url):
        self.secret_key = secret_key
        self.verify_url = verify_url

    def _check(self, data):
        r = requests.post(self.verify_url, data=data)
        r.raise_for_status()
        return r.json()["success"] is True

    def __call__(self, value, remoteip):
        """ Check a reCAPTHCA response.

        :param str value: The response to check
        :param str remoteip: An optional remoteip to include in the check

        :rtype: bool
        :return:
            Returns `True` if the response passed validation, `False` otherwise
        """
        self.signal_start.send(
            self, value=value, remoteip=remoteip)

        data = {
            "secret": self.secret_key,
            "response": value,
            "remoteip": remoteip,
        }
        try:
            status = self._check(data)
            self.signal_done.send(
                self, value=value, remoteip=remoteip, status=status)
            return status
        except Exception as e:
            self.signal_error.send(
                self, value=value, remoteip=remoteip, error=e)
            raise


class Recaptcha(FlaskExtension):
    """ Recaptcha proxy/factory for flask applications.

    Usage:

    ::

        app = Flask('foo')
        middleware = Recaptcha(app)
        # or
        middleware = Recaptcha()
        middleware.init_app(app)
    """

    def init_app(self, app):
        super(Recaptcha, self).init_app(app)
        self.set_config_default('enable', False)
        self.set_config_default('site_key', '')
        self.set_config_default('secret_key', None)
        self.set_config_default('verify_url', DEFAULT_VERIFY_URL)

    @property
    def enabled(self):
        """ If recaptcha is enabled in this app. """
        return bool(self.get_config('enable'))

    @property
    def site_key(self):
        """ The site key from the app configuration. """
        return str(self.get_config('site_key'))

    @property
    def secret_key(self):
        """ The secret key from the app configuration. """
        return str(self.get_config('secret_key'))

    @property
    def verify_url(self):
        """ The URL used to verify recaptcha responses. """
        return str(self.get_config('verify_url'))

    @property
    def client(self):
        """ The recaptcha client (RecaptchaClient). """
        try:
            return RecaptchaClient(self.secret_key, self.verify_url)
        except AttributeError as e:
            raise AttributeError(
                "RecaptchaClient not configured: {!s}".format(e))


recaptcha = LocalProxy(lambda: Recaptcha.get(current_app))


def require_recaptcha(field=DEFAULT_FIELD_NAME):
    """ Require a recaptcha field in requests.

    :param str field: Which field to look for a recaptcha response in.
    """
    def wrap(func):
        @wraps(func)
        def wrapper(*args, **kwargs):
            if recaptcha.enabled:
                current_app.logger.debug(
                    "recaptcha: checking field '{!s}'".format(field))
                if request.is_json:
<<<<<<< HEAD
                    data = request.get_json()
=======
                    data = request.json
>>>>>>> 26fc6dac
                else:
                    data = request.form
                if recaptcha.client(
                        data.get(field),
                        request.environ.get('REMOTE_ADDR')):
                    current_app.logger.info("recaptcha: valid response")
                else:
                    current_app.logger.info(
                        "recaptcha: invalid response")
                    current_app.logger.debug(
                        "recaptcha: invalid response ({!s})".format(
                            data.get(field)))
                    raise BadRequest("invalid recaptcha response")
            else:
                current_app.logger.debug("recaptcha: disabled")
            return func(*args, **kwargs)
        return wrapper
    return wrap


TEST_API = Blueprint('recaptcha', __name__,
                     url_prefix='/recaptcha',
                     template_folder='.')


@TEST_API.route('/', methods=['GET', ])
def render_page():
    """ Render a ReCAPTCHA test page. """
    return render_template(
        'recaptcha-test.tpl',
        recaptcha=recaptcha,
        action=url_for('.verify_response'),
        field=DEFAULT_FIELD_NAME)


@TEST_API.route('/verify', methods=['POST', ])
@require_recaptcha(field=DEFAULT_FIELD_NAME)
def verify_response():
    """ Validate a ReCAPTCHA response. """
    if not recaptcha.enabled:
        return ('Recaptcha disabled', 501)
    else:
        return ('', 204)


def init_app(app):
    """ Configure reCAPTCHA. """
    middleware = Recaptcha(app)

    if app.debug:
        app.register_blueprint(TEST_API)

    if not middleware.enabled:
        warn(RuntimeWarning("Recaptcha disabled"))
    else:
        middleware.client<|MERGE_RESOLUTION|>--- conflicted
+++ resolved
@@ -162,11 +162,7 @@
                 current_app.logger.debug(
                     "recaptcha: checking field '{!s}'".format(field))
                 if request.is_json:
-<<<<<<< HEAD
                     data = request.get_json()
-=======
-                    data = request.json
->>>>>>> 26fc6dac
                 else:
                     data = request.form
                 if recaptcha.client(
