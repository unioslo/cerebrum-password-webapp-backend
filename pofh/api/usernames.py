--- conflicted
+++ resolved
@@ -13,13 +13,9 @@
 
 from ..idm import get_idm_client
 from ..recaptcha import require_recaptcha
-<<<<<<< HEAD
 from ..stats import statsd
-from . import utils
-=======
 from .utils import input_schema
 from .apierror import ApiError
->>>>>>> 57c7b032
 
 
 API = Blueprint('usernames', __name__)
